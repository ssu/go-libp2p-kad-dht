package dht

import (
	"bytes"
	"context"
	"errors"
	"fmt"
	"sync"
	"time"

	"github.com/libp2p/go-eventbus"
	"github.com/libp2p/go-libp2p-core/event"
	"github.com/libp2p/go-libp2p-core/host"
	"github.com/libp2p/go-libp2p-core/network"
	"github.com/libp2p/go-libp2p-core/peer"
	"github.com/libp2p/go-libp2p-core/peerstore"
	"github.com/libp2p/go-libp2p-core/protocol"
	"github.com/libp2p/go-libp2p-core/routing"

	"go.opencensus.io/tag"
	"golang.org/x/xerrors"

	"github.com/libp2p/go-libp2p-kad-dht/metrics"
	opts "github.com/libp2p/go-libp2p-kad-dht/opts"
	pb "github.com/libp2p/go-libp2p-kad-dht/pb"
	providers "github.com/libp2p/go-libp2p-kad-dht/providers"

	proto "github.com/gogo/protobuf/proto"
	cid "github.com/ipfs/go-cid"
	ds "github.com/ipfs/go-datastore"
	logging "github.com/ipfs/go-log"
	goprocess "github.com/jbenet/goprocess"
	goprocessctx "github.com/jbenet/goprocess/context"
	circuit "github.com/libp2p/go-libp2p-circuit"
	kb "github.com/libp2p/go-libp2p-kbucket"
	record "github.com/libp2p/go-libp2p-record"
	recpb "github.com/libp2p/go-libp2p-record/pb"
	ma "github.com/multiformats/go-multiaddr"
	manet "github.com/multiformats/go-multiaddr-net"
	base32 "github.com/whyrusleeping/base32"
)

var logger = logging.Logger("dht")

// DynamicModeSwitchDebouncePeriod is the amount of time to wait before making a dynamic dht mode switch effective.
// It helps mitigate flapping from routability events.
var DynamicModeSwitchDebouncePeriod = 1 * time.Minute

// NumBootstrapQueries defines the number of random dht queries to do to
// collect members of the routing table.
const NumBootstrapQueries = 5

type DHTMode int

const (
	ModeServer = DHTMode(1)
	ModeClient = DHTMode(2)
)

// IpfsDHT is an implementation of Kademlia with S/Kademlia modifications.
// It is used to implement the base Routing module.
type IpfsDHT struct {
	host      host.Host           // the network services we need
	self      peer.ID             // Local peer (yourself)
	peerstore peerstore.Peerstore // Peer Registry

	datastore ds.Datastore // Local data

	routingTable *kb.RoutingTable // Array of routing tables for differently distanced nodes
	providers    *providers.ProviderManager

	birth time.Time // When this peer started up

	Validator record.Validator

	ctx  context.Context
	proc goprocess.Process

	strmap map[peer.ID]*messageSender
	smlk   sync.Mutex

	plk sync.Mutex

	protocols []protocol.ID // DHT protocols

	mode   DHTMode
	modeLk sync.Mutex

	bucketSize int

	subscriptions struct {
		evtPeerIdentification event.Subscription
		evtLocalRoutability   event.Subscription
	}
}

// Assert that IPFS assumptions about interfaces aren't broken. These aren't a
// guarantee, but we can use them to aid refactoring.
var (
	_ routing.ContentRouting = (*IpfsDHT)(nil)
	_ routing.Routing        = (*IpfsDHT)(nil)
	_ routing.PeerRouting    = (*IpfsDHT)(nil)
	_ routing.PubKeyFetcher  = (*IpfsDHT)(nil)
	_ routing.ValueStore     = (*IpfsDHT)(nil)
)

// New creates a new DHT with the specified host and options.
func New(ctx context.Context, h host.Host, options ...opts.Option) (*IpfsDHT, error) {
	var cfg opts.Options
	cfg.BucketSize = KValue
	if err := cfg.Apply(append([]opts.Option{opts.Defaults}, options...)...); err != nil {
		return nil, err
	}
	dht := makeDHT(ctx, h, cfg.Datastore, cfg.Protocols, cfg.BucketSize)

	dht.Validator = cfg.Validator
	dht.mode = ModeClient

	if !cfg.Client {
		if err := dht.moveToServerMode(); err != nil {
			return nil, err
		}
	}

	dht.proc = goprocessctx.WithContextAndTeardown(ctx, func() error {
<<<<<<< HEAD
		// remove ourselves from network notifs.
		dht.host.Network().StopNotify((*subscriberNotifee)(dht))

		for _, sub := range []event.Subscription{
			dht.subscriptions.evtPeerIdentification,
			dht.subscriptions.evtLocalRoutability,
		} {
			if sub != nil {
				_ = sub.Close()
			}
=======
		if dht.subscriptions.evtPeerIdentification != nil {
			_ = dht.subscriptions.evtPeerIdentification.Close()
>>>>>>> 91a4e93f
		}
		return nil
	})

<<<<<<< HEAD
	dht.proc.AddChild(subnot.Process(ctx))
	dht.proc.AddChild(dht.providers.Process())
	dht.proc.AddChild(dht.dynamicModeSwitching(ctx))
	dht.Validator = cfg.Validator
	dht.mode = ModeClient
=======
	// register for network notifs.
	dht.proc.AddChild((*subscriberNotifee)(dht).Process())
>>>>>>> 91a4e93f

	// handle protocol changes
	dht.proc.Go(dht.handleProtocolChanges)

	// handle providers
	dht.proc.AddChild(dht.providers.Process())

	return dht, nil
}

// NewDHT creates a new DHT object with the given peer as the 'local' host.
// IpfsDHT's initialized with this function will respond to DHT requests,
// whereas IpfsDHT's initialized with NewDHTClient will not.
func NewDHT(ctx context.Context, h host.Host, dstore ds.Batching) *IpfsDHT {
	dht, err := New(ctx, h, opts.Datastore(dstore))
	if err != nil {
		panic(err)
	}
	return dht
}

// NewDHTClient creates a new DHT object with the given peer as the 'local'
// host. IpfsDHT clients initialized with this function will not respond to DHT
// requests. If you need a peer to respond to DHT requests, use NewDHT instead.
// NewDHTClient creates a new DHT object with the given peer as the 'local' host
func NewDHTClient(ctx context.Context, h host.Host, dstore ds.Batching) *IpfsDHT {
	dht, err := New(ctx, h, opts.Datastore(dstore), opts.Client(true))
	if err != nil {
		panic(err)
	}
	return dht
}

func makeDHT(ctx context.Context, h host.Host, dstore ds.Batching, protocols []protocol.ID, bucketSize int) *IpfsDHT {
	rt := kb.NewRoutingTable(bucketSize, kb.ConvertPeerID(h.ID()), time.Minute, h.Peerstore())

	cmgr := h.ConnManager()
	rt.PeerAdded = func(p peer.ID) {
		cmgr.TagPeer(p, "kbucket", 5)
	}
	rt.PeerRemoved = func(p peer.ID) {
		cmgr.UntagPeer(p, "kbucket")
	}

	dht := &IpfsDHT{
		datastore:    dstore,
		self:         h.ID(),
		peerstore:    h.Peerstore(),
		host:         h,
		strmap:       make(map[peer.ID]*messageSender),
		ctx:          ctx,
		providers:    providers.NewProviderManager(ctx, h.ID(), dstore),
		birth:        time.Now(),
		routingTable: rt,
		protocols:    protocols,
		bucketSize:   bucketSize,
	}

	dht.setupEventSubscribers()

	dht.ctx = dht.newContextWithLocalTags(ctx)

	return dht
}

func (dht *IpfsDHT) setupEventSubscribers() {
	var err error
	evts := []interface{}{
		&event.EvtPeerIdentificationCompleted{},
		&event.EvtPeerIdentificationFailed{},
	}
	dht.subscriptions.evtPeerIdentification, err = dht.host.EventBus().Subscribe(evts, eventbus.BufSize(256))
	if err != nil {
		logger.Errorf("dht not subscribed to peer identification events; things will fail; err: %s", err)
	}

	evts = []interface{}{
		&event.EvtLocalRoutabilityPublic{},
		&event.EvtLocalRoutabilityPrivate{},
		&event.EvtLocalRoutabilityUnknown{},
	}
	dht.subscriptions.evtLocalRoutability, err = dht.host.EventBus().Subscribe(evts, eventbus.BufSize(256))
	if err != nil {
		logger.Errorf("dht not subscribed to local routability events; dynamic mode switching will not work; err: %s", err)
	}
}

// putValueToPeer stores the given key/value pair at the peer 'p'
func (dht *IpfsDHT) putValueToPeer(ctx context.Context, p peer.ID, rec *recpb.Record) error {
	pmes := pb.NewMessage(pb.Message_PUT_VALUE, rec.Key, 0)
	pmes.Record = rec
	rpmes, err := dht.sendRequest(ctx, p, pmes)
	if err != nil {
		logger.Debugf("putValueToPeer: %v. (peer: %s, key: %s)", err, p.Pretty(), loggableKey(string(rec.Key)))
		return err
	}

	if !bytes.Equal(rpmes.GetRecord().Value, pmes.GetRecord().Value) {
		logger.Warningf("putValueToPeer: value not put correctly. (%v != %v)", pmes, rpmes)
		return errors.New("value not put correctly")
	}

	return nil
}

var errInvalidRecord = errors.New("received invalid record")

// getValueOrPeers queries a particular peer p for the value for
// key. It returns either the value or a list of closer peers.
// NOTE: It will update the dht's peerstore with any new addresses
// it finds for the given peer.
func (dht *IpfsDHT) getValueOrPeers(ctx context.Context, p peer.ID, key string) (*recpb.Record, []*peer.AddrInfo, error) {
	pmes, err := dht.getValueSingle(ctx, p, key)
	if err != nil {
		return nil, nil, err
	}

	// Perhaps we were given closer peers
	peers := pb.PBPeersToPeerInfos(pmes.GetCloserPeers())

	if record := pmes.GetRecord(); record != nil {
		// Success! We were given the value
		logger.Debug("getValueOrPeers: got value")

		// make sure record is valid.
		err = dht.Validator.Validate(string(record.GetKey()), record.GetValue())
		if err != nil {
			logger.Info("Received invalid record! (discarded)")
			// return a sentinal to signify an invalid record was received
			err = errInvalidRecord
			record = new(recpb.Record)
		}
		return record, peers, err
	}

	if len(peers) > 0 {
		logger.Debug("getValueOrPeers: peers")
		return nil, peers, nil
	}

	logger.Warning("getValueOrPeers: routing.ErrNotFound")
	return nil, nil, routing.ErrNotFound
}

// getValueSingle simply performs the get value RPC with the given parameters
func (dht *IpfsDHT) getValueSingle(ctx context.Context, p peer.ID, key string) (*pb.Message, error) {
	meta := logging.LoggableMap{
		"key":  key,
		"peer": p,
	}

	eip := logger.EventBegin(ctx, "getValueSingle", meta)
	defer eip.Done()

	pmes := pb.NewMessage(pb.Message_GET_VALUE, []byte(key), 0)
	resp, err := dht.sendRequest(ctx, p, pmes)
	switch err {
	case nil:
		return resp, nil
	case ErrReadTimeout:
		logger.Warningf("getValueSingle: read timeout %s %s", p.Pretty(), key)
		fallthrough
	default:
		eip.SetError(err)
		return nil, err
	}
}

// getLocal attempts to retrieve the value from the datastore
func (dht *IpfsDHT) getLocal(key string) (*recpb.Record, error) {
	logger.Debugf("getLocal %s", key)
	rec, err := dht.getRecordFromDatastore(mkDsKey(key))
	if err != nil {
		logger.Warningf("getLocal: %s", err)
		return nil, err
	}

	// Double check the key. Can't hurt.
	if rec != nil && string(rec.GetKey()) != key {
		logger.Errorf("BUG getLocal: found a DHT record that didn't match it's key: %s != %s", rec.GetKey(), key)
		return nil, nil

	}
	return rec, nil
}

// putLocal stores the key value pair in the datastore
func (dht *IpfsDHT) putLocal(key string, rec *recpb.Record) error {
	logger.Debugf("putLocal: %v %v", key, rec)
	data, err := proto.Marshal(rec)
	if err != nil {
		logger.Warningf("putLocal: %s", err)
		return err
	}

	return dht.datastore.Put(mkDsKey(key), data)
}

// Update signals the routingTable to Update its last-seen status
// on the given peer.
func (dht *IpfsDHT) Update(ctx context.Context, p peer.ID) {
	conns := dht.host.Network().ConnsToPeer(p)
	switch len(conns) {
	default:
		logger.Warning("unclear if we should add peer with multiple open connections to us to our routing table")
	case 0:
		logger.Error("called update on a peer with no connection")
	case 1:
		dht.UpdateConn(ctx, conns[0])
	}
}

func (dht *IpfsDHT) UpdateConn(ctx context.Context, c network.Conn) {
	if !dht.shouldAddPeerToRoutingTable(c) {
		return
	}
	logger.Event(ctx, "updatePeer", c.RemotePeer())
	dht.routingTable.Update(c.RemotePeer())
}

func (dht *IpfsDHT) shouldAddPeerToRoutingTable(c network.Conn) bool {
	if isRelayAddr(c.RemoteMultiaddr()) {
		return false
	}
	if c.Stat().Direction == network.DirOutbound {
		// we established this connection, so they're definitely diallable.
		return true
	}

	ai := dht.host.Peerstore().PeerInfo(c.RemotePeer())
	if isPeerLocallyConnected(c) {
		// TODO: for now, we can't easily tell if the peer on our subnet
		// is dialable or not, so don't discriminate.

		// We won't return these peers in queries unless the requester's
		// remote addr is also private.
		return len(ai.Addrs) > 0
	}

	return isPubliclyRoutable(ai)
}

func isPubliclyRoutable(ai peer.AddrInfo) bool {
	if len(ai.Addrs) == 0 {
		return false
	}

	var hasPublicAddr bool
	for _, a := range ai.Addrs {
		if isRelayAddr(a) {
			return false
		}
		if manet.IsPublicAddr(a) {
			hasPublicAddr = true
		}
	}
	return hasPublicAddr
}

// taken from go-libp2p/p2p/host/relay
func isRelayAddr(a ma.Multiaddr) bool {
	isRelay := false

	ma.ForEach(a, func(c ma.Component) bool {
		switch c.Protocol().Code {
		case circuit.P_CIRCUIT:
			isRelay = true
			return false
		default:
			return true
		}
	})

	return isRelay
}

func isPeerLocallyConnected(c network.Conn) bool {
	addr := c.RemoteMultiaddr()
	return manet.IsPrivateAddr(addr) || manet.IsIPLoopback(addr)
}

// FindLocal looks for a peer with a given ID connected to this dht and returns the peer and the table it was found in.
func (dht *IpfsDHT) FindLocal(id peer.ID) peer.AddrInfo {
	switch dht.host.Network().Connectedness(id) {
	case network.Connected, network.CanConnect:
		return dht.peerstore.PeerInfo(id)
	default:
		return peer.AddrInfo{}
	}
}

// findPeerSingle asks peer 'p' if they know where the peer with id 'id' is
func (dht *IpfsDHT) findPeerSingle(ctx context.Context, p peer.ID, id peer.ID) (*pb.Message, error) {
	eip := logger.EventBegin(ctx, "findPeerSingle",
		logging.LoggableMap{
			"peer":   p,
			"target": id,
		})
	defer eip.Done()

	pmes := pb.NewMessage(pb.Message_FIND_NODE, []byte(id), 0)
	resp, err := dht.sendRequest(ctx, p, pmes)
	switch err {
	case nil:
		return resp, nil
	case ErrReadTimeout:
		logger.Warningf("read timeout: %s %s", p.Pretty(), id)
		fallthrough
	default:
		eip.SetError(err)
		return nil, err
	}
}

func (dht *IpfsDHT) findProvidersSingle(ctx context.Context, p peer.ID, key cid.Cid) (*pb.Message, error) {
	eip := logger.EventBegin(ctx, "findProvidersSingle", p, key)
	defer eip.Done()

	pmes := pb.NewMessage(pb.Message_GET_PROVIDERS, key.Bytes(), 0)
	resp, err := dht.sendRequest(ctx, p, pmes)
	switch err {
	case nil:
		return resp, nil
	case ErrReadTimeout:
		logger.Warningf("read timeout: %s %s", p.Pretty(), key)
		fallthrough
	default:
		eip.SetError(err)
		return nil, err
	}
}

// nearestPeersToQuery returns the routing tables closest peers.
func (dht *IpfsDHT) nearestPeersToQuery(pmes *pb.Message, count int) []peer.ID {
	closer := dht.routingTable.NearestPeers(kb.ConvertKey(string(pmes.GetKey())), count)
	return closer
}

// betterPeersToQuery returns nearestPeersToQuery, but if and only if closer than self.
func (dht *IpfsDHT) betterPeersToQuery(pmes *pb.Message, p peer.ID, count int) []peer.ID {
	closer := dht.nearestPeersToQuery(pmes, count)

	// no node? nil
	if closer == nil {
		logger.Warning("betterPeersToQuery: no closer peers to send:", p)
		return nil
	}

	filtered := make([]peer.ID, 0, len(closer))
	for _, clp := range closer {

		// == to self? thats bad
		if clp == dht.self {
			logger.Error("BUG betterPeersToQuery: attempted to return self! this shouldn't happen...")
			return nil
		}
		// Dont send a peer back themselves
		if clp == p {
			continue
		}

		filtered = append(filtered, clp)
	}

	// ok seems like closer nodes
	return filtered
}

func (dht *IpfsDHT) SetMode(m DHTMode) error {
	dht.modeLk.Lock()
	defer dht.modeLk.Unlock()

	if m == dht.mode {
		return nil
	}

	switch m {
	case ModeServer:
		return dht.moveToServerMode()
	case ModeClient:
		return dht.moveToClientMode()
	default:
		return fmt.Errorf("unrecognized dht mode: %d", m)
	}
}

func (dht *IpfsDHT) dynamicModeSwitching(ctx context.Context) goprocess.Process {
	proc := goprocessctx.WithContext(ctx)
	watch := func(proc goprocess.Process) {
		var (
			debouncer = time.NewTimer(0)
			target    DHTMode
		)
		defer debouncer.Stop()

		stopTimer := func() {
			if debouncer.Stop() {
				return
			}
			select {
			case <-debouncer.C:
			default:
			}
		}

		stopTimer()

		for {
			select {
			case ev := <-dht.subscriptions.evtLocalRoutability.Out():
				switch ev.(type) {
				case event.EvtLocalRoutabilityPrivate, event.EvtLocalRoutabilityUnknown:
					target = ModeClient
				case event.EvtLocalRoutabilityPublic:
					target = ModeServer
				}
				stopTimer()
				debouncer.Reset(DynamicModeSwitchDebouncePeriod)
				logger.Infof("processed event %T; scheduled dht mode switch", ev)

			case <-debouncer.C:
				err := dht.SetMode(target)
				// NOTE: the mode will be printed out as a decimal.
				if err == nil {
					logger.Infof("switched DHT mode successfully; new mode: %d", target)
				} else {
					logger.Warningf("switching DHT mode failed; new mode: %d, err: %s", target, err)
				}
				target = 0

			case <-proc.Closing():
				return
			}
		}
	}
	proc.Go(watch)
	return proc
}

func (dht *IpfsDHT) moveToServerMode() error {
	dht.mode = ModeServer
	for _, p := range dht.protocols {
		dht.host.SetStreamHandler(p, dht.handleNewStream)
	}
	return nil
}

func (dht *IpfsDHT) moveToClientMode() error {
	dht.mode = ModeClient
	for _, p := range dht.protocols {
		dht.host.RemoveStreamHandler(p)
	}

	pset := make(map[protocol.ID]bool)
	for _, p := range dht.protocols {
		pset[p] = true
	}

	for _, c := range dht.host.Network().Conns() {
		for _, s := range c.GetStreams() {
			if pset[s.Protocol()] {
				if s.Stat().Direction == network.DirInbound {
					s.Reset()
				}
			}
		}
	}
	return nil
}

func (dht *IpfsDHT) getMode() DHTMode {
	dht.modeLk.Lock()
	defer dht.modeLk.Unlock()
	return dht.mode
}

// Context return dht's context
func (dht *IpfsDHT) Context() context.Context {
	return dht.ctx
}

// Process return dht's process
func (dht *IpfsDHT) Process() goprocess.Process {
	return dht.proc
}

// RoutingTable return dht's routingTable
func (dht *IpfsDHT) RoutingTable() *kb.RoutingTable {
	return dht.routingTable
}

// Close calls Process Close
func (dht *IpfsDHT) Close() error {
	return dht.proc.Close()
}

func (dht *IpfsDHT) protocolStrs() []string {
	pstrs := make([]string, len(dht.protocols))
	for idx, proto := range dht.protocols {
		pstrs[idx] = string(proto)
	}

	return pstrs
}

func mkDsKey(s string) ds.Key {
	return ds.NewKey(base32.RawStdEncoding.EncodeToString([]byte(s)))
}

func (dht *IpfsDHT) PeerID() peer.ID {
	return dht.self
}

func (dht *IpfsDHT) PeerKey() []byte {
	return kb.ConvertPeerID(dht.self)
}

func (dht *IpfsDHT) Host() host.Host {
	return dht.host
}

func (dht *IpfsDHT) Ping(ctx context.Context, p peer.ID) error {
	req := pb.NewMessage(pb.Message_PING, nil, 0)
	resp, err := dht.sendRequest(ctx, p, req)
	if err != nil {
		return xerrors.Errorf("sending request: %w", err)
	}
	if resp.Type != pb.Message_PING {
		return xerrors.Errorf("got unexpected response type: %v", resp.Type)
	}
	return nil
}

// newContextWithLocalTags returns a new context.Context with the InstanceID and
// PeerID keys populated. It will also take any extra tags that need adding to
// the context as tag.Mutators.
func (dht *IpfsDHT) newContextWithLocalTags(ctx context.Context, extraTags ...tag.Mutator) context.Context {
	extraTags = append(
		extraTags,
		tag.Upsert(metrics.KeyPeerID, dht.self.Pretty()),
		tag.Upsert(metrics.KeyInstanceID, fmt.Sprintf("%p", dht)),
	)
	ctx, _ = tag.New(
		ctx,
		extraTags...,
	) // ignoring error as it is unrelated to the actual function of this code.
	return ctx
}

func (dht *IpfsDHT) connForPeer(p peer.ID) network.Conn {
	if cs := dht.host.Network().ConnsToPeer(p); len(cs) > 0 {
		return cs[0]
	}
	return nil
}

func (dht *IpfsDHT) handleProtocolChanges(proc goprocess.Process) {
	// register for event bus protocol ID changes
	sub, err := dht.host.EventBus().Subscribe(new(event.EvtPeerProtocolsUpdated))
	if err != nil {
		panic(err)
	}
	defer sub.Close()

	pmap := make(map[protocol.ID]bool)
	for _, p := range dht.protocols {
		pmap[p] = true
	}

	for {
		select {
		case ie, ok := <-sub.Out():
			e, ok := ie.(event.EvtPeerProtocolsUpdated)
			if !ok {
				logger.Errorf("got wrong type from subscription: %T", ie)
				return
			}

			if !ok {
				return
			}
			var drop, add bool
			for _, p := range e.Added {
				if pmap[p] {
					add = true
				}
			}
			for _, p := range e.Removed {
				if pmap[p] {
					drop = true
				}
			}

			if add && drop {
				// TODO: discuss how to handle this case
				logger.Warning("peer adding and dropping dht protocols? odd")
			} else if add {
				dht.RoutingTable().Update(e.Peer)
			} else if drop {
				dht.RoutingTable().Remove(e.Peer)
			}
		case <-proc.Closing():
			return
		}
	}
}<|MERGE_RESOLUTION|>--- conflicted
+++ resolved
@@ -122,11 +122,10 @@
 		}
 	}
 
+	// set up event subscribers.
+	dht.setupEventSubscribers()
+
 	dht.proc = goprocessctx.WithContextAndTeardown(ctx, func() error {
-<<<<<<< HEAD
-		// remove ourselves from network notifs.
-		dht.host.Network().StopNotify((*subscriberNotifee)(dht))
-
 		for _, sub := range []event.Subscription{
 			dht.subscriptions.evtPeerIdentification,
 			dht.subscriptions.evtLocalRoutability,
@@ -134,24 +133,15 @@
 			if sub != nil {
 				_ = sub.Close()
 			}
-=======
-		if dht.subscriptions.evtPeerIdentification != nil {
-			_ = dht.subscriptions.evtPeerIdentification.Close()
->>>>>>> 91a4e93f
 		}
 		return nil
 	})
 
-<<<<<<< HEAD
-	dht.proc.AddChild(subnot.Process(ctx))
-	dht.proc.AddChild(dht.providers.Process())
-	dht.proc.AddChild(dht.dynamicModeSwitching(ctx))
-	dht.Validator = cfg.Validator
-	dht.mode = ModeClient
-=======
 	// register for network notifs.
 	dht.proc.AddChild((*subscriberNotifee)(dht).Process())
->>>>>>> 91a4e93f
+
+	// switch modes dynamically based on local routability changes.
+	dht.proc.AddChild(dht.dynamicModeSwitching(ctx))
 
 	// handle protocol changes
 	dht.proc.Go(dht.handleProtocolChanges)
@@ -209,8 +199,6 @@
 		protocols:    protocols,
 		bucketSize:   bucketSize,
 	}
-
-	dht.setupEventSubscribers()
 
 	dht.ctx = dht.newContextWithLocalTags(ctx)
 
