--- conflicted
+++ resolved
@@ -10,12 +10,9 @@
 	"github.com/libp2p/go-libp2p-core/peer"
 	"github.com/libp2p/go-libp2p-core/peerstore"
 	"github.com/libp2p/go-libp2p-core/routing"
-<<<<<<< HEAD
+	opts "github.com/libp2p/go-libp2p-kad-dht/opts"
 	swarmt "github.com/libp2p/go-libp2p-swarm/testing"
 	bhost "github.com/libp2p/go-libp2p/p2p/host/basic"
-=======
-	opts "github.com/libp2p/go-libp2p-kad-dht/opts"
->>>>>>> 6c4cd42d
 
 	ggio "github.com/gogo/protobuf/io"
 	u "github.com/ipfs/go-ipfs-util"
@@ -32,15 +29,11 @@
 
 	ctx := context.Background()
 
-<<<<<<< HEAD
 	host1 := bhost.New(swarmt.GenSwarm(t, ctx, swarmt.OptDisableReuseport))
 	host2 := bhost.New(swarmt.GenSwarm(t, ctx, swarmt.OptDisableReuseport))
 
-	d, err := New(ctx, host1)
-=======
 	os := []opts.Option{opts.DisableAutoRefresh()}
-	d, err := New(ctx, hosts[0], os...)
->>>>>>> 6c4cd42d
+	d, err := New(ctx, host1, os...)
 	if err != nil {
 		t.Fatal(err)
 	}
